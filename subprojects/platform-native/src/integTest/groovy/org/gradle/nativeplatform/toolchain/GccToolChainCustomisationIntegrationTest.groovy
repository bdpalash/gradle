--- conflicted
+++ resolved
@@ -179,24 +179,18 @@
         alwaysCPlusPlus
     }
     components {
-<<<<<<< HEAD
         execTest(NativeExecutableSpec) {
-            targetPlatform "alwaysFrench", "alwaysCPlusPlus"
-        }
-        main {
-            targetPlatform "alwaysFrench", "alwaysCPlusPlus"
-        }
-        hello {
-            targetPlatform "alwaysFrench", "alwaysCPlusPlus"
-=======
-        all {
             targetPlatform "alwaysFrench"
             targetPlatform "alwaysCPlusPlus"
->>>>>>> 5723e234
-        }
-        execTest(NativeExecutableSpec)
-        main(NativeExecutableSpec)
-        hello(NativeLibrarySpec)
+        }
+        main {
+            targetPlatform "alwaysFrench"
+            targetPlatform "alwaysCPlusPlus"
+        }
+        hello {
+            targetPlatform "alwaysFrench"
+            targetPlatform "alwaysCPlusPlus"
+        }
     }
 }
 """
